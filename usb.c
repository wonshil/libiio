--- conflicted
+++ resolved
@@ -971,12 +971,8 @@
 
 	pdata->nb_ep_couples = iface->bNumEndpoints / 2;
 
-<<<<<<< HEAD
-	prm_dbg(params, "Found %hhu usable i/o endpoint couples\n",
+	prm_dbg(params, "Found %hu usable i/o endpoint couples\n",
 		pdata->nb_ep_couples);
-=======
-	IIO_DEBUG("Found %hu usable i/o endpoint couples\n", pdata->nb_ep_couples);
->>>>>>> fbf5adb2
 
 	pdata->io_endpoints = calloc(pdata->nb_ep_couples,
 			sizeof(*pdata->io_endpoints));
