// SPDX-License-Identifier: LGPL-2.1-or-later
/*
 * libiio - Library for interfacing industrial I/O (IIO) devices
 *
 * Copyright (C) 2014-2016 Analog Devices, Inc.
 * Author: Paul Cercueil <paul.cercueil@analog.com>
 */

#include "iio-debug.h"
#include "iio-config.h"
#include "iio-lock.h"
#include "iiod-client.h"

#include <errno.h>
#include <libserialport.h>
#include <stdio.h>
#include <stdlib.h>
#include <string.h>
#include <ctype.h>

struct iio_context_pdata {
	struct sp_port *port;
	struct iiod_client *iiod_client;

	struct iio_context_params params;
};

struct iio_device_pdata {
	bool opened;
};

struct p_options {
	char flag;
	enum sp_parity parity;
};

struct f_options {
	char flag;
	enum sp_flowcontrol flowcontrol;
};

static const struct p_options parity_options[] = {
	{'n', SP_PARITY_NONE},
	{'o', SP_PARITY_ODD},
	{'e', SP_PARITY_EVEN},
	{'m', SP_PARITY_MARK},
	{'s', SP_PARITY_SPACE},
	{'\0', SP_PARITY_INVALID},
};

static const struct f_options flow_options[] = {
	{'n', SP_FLOWCONTROL_NONE},
	{'x', SP_FLOWCONTROL_XONXOFF},
	{'r', SP_FLOWCONTROL_RTSCTS},
	{'d', SP_FLOWCONTROL_DTRDSR},
	{'\0', SP_FLOWCONTROL_NONE},
};

static struct iio_context *
serial_create_context_from_args(const struct iio_context_params *params,
				const char *args);

static char flow_char(enum sp_flowcontrol fc)
{
	unsigned int i;

	for (i = 0; flow_options[i].flag != '\0'; i++) {
		if (fc == flow_options[i].flowcontrol)
			return flow_options[i].flag;
	}
	return '\0';
}

static char parity_char(enum sp_parity pc)
{
	unsigned int i;

	for (i = 0; parity_options[i].flag != '\0'; i++) {
		if (pc == parity_options[i].parity)
			return parity_options[i].flag;
	}
	return '\0';
}

static inline int libserialport_to_errno(enum sp_return ret)
{
	switch (ret) {
	case SP_ERR_ARG:
		return -EINVAL;
	case SP_ERR_FAIL:
		return -sp_last_error_code();
	case SP_ERR_MEM:
		return -ENOMEM;
	case SP_ERR_SUPP:
		return -ENOSYS;
	default:
		return (int) ret;
	}
}

static char * __serial_get_description(struct sp_port *port)
{
	char *description, *name, *desc;
	size_t desc_len;

	name = sp_get_port_name(port);
	desc = sp_get_port_description(port);

	desc_len = sizeof(": \0") + strlen(name) + strlen(desc);
	description = malloc(desc_len);
	if (!description) {
		errno = ENOMEM;
		return NULL;
	}

	iio_snprintf(description, desc_len, "%s: %s", name, desc);

	return description;
}

static char * serial_get_description(const struct iio_context *ctx)
{
	struct iio_context_pdata *pdata = iio_context_get_pdata(ctx);

	return __serial_get_description(pdata->port);
}

static int serial_open(const struct iio_device *dev,
		size_t samples_count, bool cyclic)
{
	const struct iio_context *ctx = iio_device_get_context(dev);
	struct iio_context_pdata *ctx_pdata = iio_context_get_pdata(ctx);
	struct iio_device_pdata *pdata = iio_device_get_pdata(dev);
	int ret = -EBUSY;

	iiod_client_mutex_lock(ctx_pdata->iiod_client);
	if (pdata->opened)
		goto out_unlock;

	ret = iiod_client_open_unlocked(ctx_pdata->iiod_client, NULL,
			dev, samples_count, cyclic);

	pdata->opened = !ret;

out_unlock:
	iiod_client_mutex_unlock(ctx_pdata->iiod_client);
	return ret;
}

static int serial_close(const struct iio_device *dev)
{
	const struct iio_context *ctx = iio_device_get_context(dev);
	struct iio_context_pdata *ctx_pdata = iio_context_get_pdata(ctx);
	struct iio_device_pdata *pdata = iio_device_get_pdata(dev);
	int ret = -EBADF;

	iiod_client_mutex_lock(ctx_pdata->iiod_client);
	if (!pdata->opened)
		goto out_unlock;

	ret = iiod_client_close_unlocked(ctx_pdata->iiod_client, NULL, dev);
	pdata->opened = false;

out_unlock:
	iiod_client_mutex_unlock(ctx_pdata->iiod_client);
	return ret;
}

static ssize_t serial_read(const struct iio_device *dev, void *dst, size_t len,
		uint32_t *mask, size_t words)
{
	const struct iio_context *ctx = iio_device_get_context(dev);
	struct iio_context_pdata *pdata = iio_context_get_pdata(ctx);
	ssize_t ret;

	iiod_client_mutex_lock(pdata->iiod_client);
	ret = iiod_client_read_unlocked(pdata->iiod_client, NULL,
			dev, dst, len, mask, words);
	iiod_client_mutex_unlock(pdata->iiod_client);

	return ret;
}

static ssize_t serial_write(const struct iio_device *dev,
		const void *src, size_t len)
{
	const struct iio_context *ctx = iio_device_get_context(dev);
	struct iio_context_pdata *pdata = iio_context_get_pdata(ctx);
	ssize_t ret;

	iiod_client_mutex_lock(pdata->iiod_client);
	ret = iiod_client_write_unlocked(pdata->iiod_client, NULL, dev, src, len);
	iiod_client_mutex_unlock(pdata->iiod_client);

	return ret;
}

static ssize_t serial_read_dev_attr(const struct iio_device *dev,
		const char *attr, char *dst, size_t len, enum iio_attr_type type)
{
	const struct iio_context *ctx = iio_device_get_context(dev);
	struct iio_context_pdata *pdata = iio_context_get_pdata(ctx);

	return iiod_client_read_attr(pdata->iiod_client, NULL,
			dev, NULL, attr, dst, len, type);
}

static ssize_t serial_write_dev_attr(const struct iio_device *dev,
		const char *attr, const char *src, size_t len, enum iio_attr_type type)
{
	const struct iio_context *ctx = iio_device_get_context(dev);
	struct iio_context_pdata *pdata = iio_context_get_pdata(ctx);

	return iiod_client_write_attr(pdata->iiod_client, NULL,
			dev, NULL, attr, src, len, type);
}

static ssize_t serial_read_chn_attr(const struct iio_channel *chn,
		const char *attr, char *dst, size_t len)
{
	const struct iio_device *dev = iio_channel_get_device(chn);
	const struct iio_context *ctx = iio_device_get_context(dev);
	struct iio_context_pdata *pdata = iio_context_get_pdata(ctx);

	return iiod_client_read_attr(pdata->iiod_client, NULL,
			dev, chn, attr, dst, len, false);
}

static ssize_t serial_write_chn_attr(const struct iio_channel *chn,
		const char *attr, const char *src, size_t len)
{
	const struct iio_device *dev = iio_channel_get_device(chn);
	const struct iio_context *ctx = iio_device_get_context(dev);
	struct iio_context_pdata *pdata = iio_context_get_pdata(ctx);

	return iiod_client_write_attr(pdata->iiod_client, NULL,
			dev, chn, attr, src, len, false);
}

static int serial_set_kernel_buffers_count(const struct iio_device *dev,
		unsigned int nb_blocks)
{
	const struct iio_context *ctx = iio_device_get_context(dev);
	struct iio_context_pdata *pdata = iio_context_get_pdata(ctx);

	return iiod_client_set_kernel_buffers_count(pdata->iiod_client, NULL,
			dev, nb_blocks);
}

static ssize_t serial_write_data(struct iio_context_pdata *pdata,
				 struct iiod_client_pdata *io_data,
				 const char *data, size_t len)
{
	unsigned int timeout_ms = pdata->params.timeout_ms;
	enum sp_return sp_ret;
	ssize_t ret;

	sp_ret = sp_blocking_write(pdata->port, data, len, timeout_ms);
	ret = (ssize_t) libserialport_to_errno(sp_ret);

	prm_dbg(&pdata->params, "Write returned %li: %s\n", (long) ret, data);

	if (ret < 0) {
		prm_err(&pdata->params, "sp_blocking_write returned %i\n",
			(int) ret);
		return ret;
	} else if ((size_t) ret < len) {
		prm_err(&pdata->params, "sp_blocking_write has timed out\n");
		return -ETIMEDOUT;
	}

	return ret;
}

static ssize_t serial_read_data(struct iio_context_pdata *pdata,
				struct iiod_client_pdata *io_data,
				char *buf, size_t len)
{
	unsigned int timeout_ms = pdata->params.timeout_ms;
	enum sp_return sp_ret;
	ssize_t ret;

	sp_ret = sp_blocking_read_next(pdata->port, buf, len, timeout_ms);
	ret = (ssize_t) libserialport_to_errno(sp_ret);

	prm_dbg(&pdata->params, "Read returned %li: %.*s\n",
		(long) ret, (int) ret, buf);

	if (ret == 0) {
		prm_err(&pdata->params, "sp_blocking_read_next has timed out\n");
		return -ETIMEDOUT;
	}

	return ret;
}

static ssize_t serial_read_line(struct iio_context_pdata *pdata,
				struct iiod_client_pdata *io_data,
				char *buf, size_t len)
{
	unsigned int timeout_ms = pdata->params.timeout_ms;
	enum sp_return sp_ret;
	size_t i;
	bool found = false;
	int ret;

	prm_dbg(&pdata->params, "Readline size 0x%lx\n", (unsigned long) len);

	for (i = 0; i < len - 1; i++) {
		sp_ret = sp_blocking_read_next(pdata->port, &buf[i], 1, timeout_ms);

		ret = libserialport_to_errno(sp_ret);
		if (ret == 0) {
			prm_err(&pdata->params, "sp_blocking_read_next has timed out\n");
			return -ETIMEDOUT;
		}

		if (ret < 0) {
			prm_err(&pdata->params, "sp_blocking_read_next returned %i\n",
				ret);
			return (ssize_t) ret;
		}

		prm_dbg(&pdata->params, "Character: %c\n", buf[i]);

		if (buf[i] != '\n')
			found = true;
		else if (found)
			break;
	}

	/* No \n found? Just garbage data */
	if (!found || i == len - 1)
		return -EIO;

	return (ssize_t) i + 1;
}

static void serial_shutdown(struct iio_context *ctx)
{
	struct iio_context_pdata *ctx_pdata = iio_context_get_pdata(ctx);
	unsigned int i;

	iiod_client_destroy(ctx_pdata->iiod_client);
	sp_close(ctx_pdata->port);
	sp_free_port(ctx_pdata->port);

	for (i = 0; i < iio_context_get_devices_count(ctx); i++) {
		const struct iio_device *dev = iio_context_get_device(ctx, i);
		struct iio_device_pdata *pdata = iio_device_get_pdata(dev);

		free(pdata);
	}
}

static int serial_set_timeout(struct iio_context *ctx, unsigned int timeout)
{
	struct iio_context_pdata *pdata = iio_context_get_pdata(ctx);

	pdata->params.timeout_ms = timeout;

	return 0;
}

static const struct iio_backend_ops serial_ops = {
<<<<<<< HEAD
	.create = serial_create_context_from_args,
	.get_version = serial_get_version,
=======
>>>>>>> 48e5852a
	.open = serial_open,
	.close = serial_close,
	.read = serial_read,
	.write = serial_write,
	.read_device_attr = serial_read_dev_attr,
	.write_device_attr = serial_write_dev_attr,
	.read_channel_attr = serial_read_chn_attr,
	.write_channel_attr = serial_write_chn_attr,
	.set_kernel_buffers_count = serial_set_kernel_buffers_count,
	.shutdown = serial_shutdown,
	.get_description = serial_get_description,
	.set_timeout = serial_set_timeout,
};

__api_export_if(WITH_SERIAL_BACKEND_DYNAMIC)
const struct iio_backend iio_serial_backend = {
	.api_version = IIO_BACKEND_API_V1,
	.name = "serial",
	.uri_prefix = "serial:",
	.ops = &serial_ops,
	.default_timeout_ms = 1000,
};

static const struct iiod_client_ops serial_iiod_client_ops = {
	.write = serial_write_data,
	.read = serial_read_data,
	.read_line = serial_read_line,
};

static int apply_settings(struct sp_port *port, unsigned int baud_rate,
		unsigned int bits, unsigned int stop_bits,
		enum sp_parity parity, enum sp_flowcontrol flow)
{
	int ret;

	ret = libserialport_to_errno(sp_set_baudrate(port, (int) baud_rate));
	if (ret)
		return ret;

	ret = libserialport_to_errno(sp_set_bits(port, (int) bits));
	if (ret)
		return ret;

	ret = libserialport_to_errno(sp_set_stopbits(port, (int) stop_bits));
	if (ret)
		return ret;

	ret = libserialport_to_errno(sp_set_parity(port, parity));
	if (ret)
		return ret;

	return libserialport_to_errno(sp_set_flowcontrol(port, flow));
}

static struct iio_context * serial_create_context(
		const struct iio_context_params *params, const char *port_name,
		unsigned int baud_rate, unsigned int bits, unsigned int stop,
		enum sp_parity parity, enum sp_flowcontrol flow)
{
	struct sp_port *port;
	struct iio_context_pdata *pdata;
	struct iio_context *ctx;
	const char *ctx_uri = "uri";
	char *description;
	size_t uri_len;
	unsigned int i;
	int ret;
	char *uri;

	uri_len = sizeof("serial:,1000000,8n1n") + strnlen(port_name, PATH_MAX);
	uri = malloc(uri_len);
	if (!uri) {
		errno = ENOMEM;
		return NULL;
	}

	ret = libserialport_to_errno(sp_get_port_by_name(port_name, &port));
	if (ret) {
		errno = -ret;
		goto err_free_uri;
	}

	ret = libserialport_to_errno(sp_open(port, SP_MODE_READ_WRITE));
	if (ret) {
		errno = -ret;
		goto err_free_port;
	}

	ret = apply_settings(port, baud_rate, bits, stop, parity, flow);
	if (ret) {
		errno = -ret;
		goto err_close_port;
	}

	/* Empty the buffers */
	sp_flush(port, SP_BUF_BOTH);

	description = __serial_get_description(port);
	if (!description)
		goto err_close_port;

	pdata = zalloc(sizeof(*pdata));
	if (!pdata) {
		errno = ENOMEM;
		goto err_free_description;
	}

	pdata->port = port;
	pdata->params = *params;

	pdata->iiod_client = iiod_client_new(params, pdata,
					     &serial_iiod_client_ops);
	if (!pdata->iiod_client)
		goto err_free_pdata;

	iio_snprintf(uri, uri_len, "serial:%s,%u,%u%c%u%c",
			port_name, baud_rate, bits,
			parity_char(parity), stop, flow_char(flow));

	ctx = iiod_client_create_context(pdata->iiod_client, NULL,
					 &iio_serial_backend, description,
					 &ctx_uri, (const char **)&uri, 1);
	if (!ctx)
		goto err_destroy_iiod_client;

	iio_context_set_pdata(ctx, pdata);

	for (i = 0; i < iio_context_get_devices_count(ctx); i++) {
		struct iio_device *dev = iio_context_get_device(ctx, i);
		struct iio_device_pdata *ppdata;

		ppdata = zalloc(sizeof(*ppdata));
		if (!ppdata) {
			ret = -ENOMEM;
			goto err_context_destroy;
		}

		iio_device_set_pdata(dev, ppdata);
	}

	free(uri);

	return ctx;

err_context_destroy:
	free(uri);
	iio_context_destroy(ctx);
	errno = -ret;
	return NULL;

err_destroy_iiod_client:
	iiod_client_destroy(pdata->iiod_client);
err_free_pdata:
	free(pdata);
err_free_description:
	free(description);
err_close_port:
	sp_close(port);
err_free_port:
	sp_free_port(port);
err_free_uri:
	free(uri);
	return NULL;
}

/* Take string, in "[baud rate],[data bits][parity][stop bits][flow control]"
 * notation, where:
 *   - baud_rate    = between 110 - 1,000,000 (default 115200)
 *   - data bits    = between 5 and 9 (default 8)
 *   - parity       = one of 'n' none, 'o' odd, 'e' even, 'm' mark, 's' space
 *                         (default 'n' none)
 *   - stop bits    = 1 or 2 (default 1)
 *   - flow control = one of '\0' none, 'x' Xon Xoff, 'r' RTSCTS, 'd' DTRDSR
 *                         (default '\0' none)
 *
 * eg: "115200,8n1x"
 *     "115200,8n1"
 *     "115200,8"
 *     "115200"
 *     ""
 */
static int serial_parse_options(const struct iio_context_params *params,
				const char *options, unsigned int *baud_rate,
				unsigned int *bits, unsigned int *stop,
				enum sp_parity *parity, enum sp_flowcontrol *flow)
{
	char *end, ch;
	unsigned int i;

	/* Default settings */
	*baud_rate = 115200;
	*parity = SP_PARITY_NONE;
	*bits = 8;
	*stop = 1;
	*flow = SP_FLOWCONTROL_NONE;

	if (!options || !options[0])
		return 0;

	errno = 0;
	*baud_rate = strtoul(options, &end, 10);
	if (options == end || errno == ERANGE)
		return -EINVAL;

	/* 110 baud to 1,000,000 baud */
	if (options == end || *baud_rate < 110 || *baud_rate > 1000001) {
		prm_err(params, "Invalid baud rate\n");
		return -EINVAL;
	}

	if (*end == ',')
		end++;

	if (!*end)
		return 0;

	options = (const char *)(end);

	errno = 0;
	*bits = strtoul(options, &end, 10);
	if (options == end || *bits > 9 || *bits < 5 || errno == ERANGE) {
		prm_err(params, "Invalid number of bits\n");
		return -EINVAL;
	}

	if (*end == ',')
		end++;

	if (*end == '\0')
		return 0;
	ch = (char)(tolower(*end) & 0xFF);
	for(i = 0; parity_options[i].flag != '\0'; i++) {
		if (ch == parity_options[i].flag) {
			*parity = parity_options[i].parity;
			break;
		}
	}
	if (parity_options[i].flag == '\0') {
		prm_err(params, "Invalid parity character\n");
		return -EINVAL;
	}

	end++;
	if (*end == ',')
		end++;

	options = (const char *)(end);

	if (!*options)
		return 0;

	options = (const char *)(end);
	if (!*options)
		return 0;

	errno = 0;
	*stop = strtoul(options, &end, 10);
	if (options == end || !*stop || *stop > 2 || errno == ERANGE) {
		prm_err(params, "Invalid number of stop bits\n");
		return -EINVAL;
	}

	if (*end == ',')
		end++;

	if (*end == '\0')
		return 0;
	ch = (char)(tolower(*end) & 0xFF);
	for(i = 0; flow_options[i].flag != '\0'; i++) {
		if (ch == flow_options[i].flag) {
			*flow = flow_options[i].flowcontrol;
			break;
		}
	}
	if (flow_options[i].flag == '\0') {
		prm_err(params, "Invalid flow control character\n");
		return -EINVAL;
	}

	/* We should have a '\0' after the flow character */
	if (end[1]) {
		prm_err(params, "Invalid characters after flow control flag\n");
		return -EINVAL;
	}

	return 0;
}

static struct iio_context *
serial_create_context_from_args(const struct iio_context_params *params,
				const char *args)
{
	struct iio_context *ctx = NULL;
	char *comma, *uri_dup;
	unsigned int baud_rate, bits, stop;
	enum sp_parity parity;
	enum sp_flowcontrol flow;
	int ret;

	uri_dup = iio_strdup(args);
	if (!uri_dup) {
		errno = ENOMEM;
		return NULL;
	}

	comma = strchr(uri_dup, ',');
	if (comma) {
		*comma = '\0';
		ret = serial_parse_options(params, (char *)((uintptr_t) comma + 1),
					   &baud_rate, &bits, &stop,
					   &parity, &flow);
	} else {
		ret = serial_parse_options(params, NULL, &baud_rate, &bits,
					   &stop, &parity, &flow);
	}

	if (ret)
		goto err_free_dup;

	ctx = serial_create_context(params, uri_dup, baud_rate,
				    bits, stop, parity, flow);

	free(uri_dup);
	return ctx;

err_free_dup:
	free(uri_dup);
	prm_err(params, "Bad URI: \'serial:%s\'\n", args);
	errno = EINVAL;
	return NULL;
}<|MERGE_RESOLUTION|>--- conflicted
+++ resolved
@@ -363,11 +363,7 @@
 }
 
 static const struct iio_backend_ops serial_ops = {
-<<<<<<< HEAD
 	.create = serial_create_context_from_args,
-	.get_version = serial_get_version,
-=======
->>>>>>> 48e5852a
 	.open = serial_open,
 	.close = serial_close,
 	.read = serial_read,
