// SPDX-License-Identifier: LGPL-2.1-or-later
/*
 * libiio - Library for interfacing industrial I/O (IIO) devices
 *
 * Copyright (C) 2014-2020 Analog Devices, Inc.
 * Author: Paul Cercueil <paul.cercueil@analog.com>
 */

#include "iio-config.h"
#include "iio-private.h"

#include <iio/iiod-client.h>
#include <iio/iio-debug.h>
#include <iio/iio-lock.h>

#include <errno.h>
#include <inttypes.h>
#include <string.h>
#include <stdio.h>
#if WITH_ZSTD
#include <zstd.h>
#endif

struct iiod_client {
	const struct iio_context_params *params;
	struct iiod_client_pdata *desc;
	const struct iiod_client_ops *ops;
	struct iio_mutex *lock;
};

struct iiod_client_io {
	struct iiod_client *client;
	bool cyclic;
	size_t samples_count;
	size_t buffer_size;

	const struct iio_device *dev;
};

void iiod_client_mutex_lock(struct iiod_client *client)
{
	iio_mutex_lock(client->lock);
}

void iiod_client_mutex_unlock(struct iiod_client *client)
{
	iio_mutex_unlock(client->lock);
}

static ssize_t iiod_client_read_integer(struct iiod_client *client, int *val)
{
	unsigned int i;
	char buf[1024], *ptr = NULL, *end;
	ssize_t ret;
	int value;

	do {
		ret = client->ops->read_line(client->desc, buf, sizeof(buf));
		if (ret < 0) {
			prm_err(client->params, "READ LINE: %zd\n", ret);
			return ret;
		}

		for (i = 0; i < (unsigned int) ret; i++) {
			if (buf[i] != '\n') {
				if (!ptr)
					ptr = &buf[i];
			} else if (!!ptr) {
				break;
			}
		}
	} while (!ptr);

	buf[i] = '\0';

	errno = 0;
	value = (int) strtol(ptr, &end, 10);
	if (ptr == end || errno == ERANGE)
		return -EINVAL;

	*val = value;
	return 0;
}

<<<<<<< HEAD
static int iiod_client_exec_command(struct iiod_client *client, const char *cmd)
{
	int resp;
	ssize_t ret;

	ret = client->ops->write(client->desc, cmd, strlen(cmd));
	if (ret < 0)
		return (int) ret;

	ret = iiod_client_read_integer(client, &resp);
	return ret < 0 ? (int) ret : resp;
}

=======
>>>>>>> 34071dd3
static ssize_t iiod_client_write_all(struct iiod_client *client,
				     const void *src, size_t len)
{
	const struct iiod_client_ops *ops = client->ops;
	struct iiod_client_pdata *desc = client->desc;
	uintptr_t ptr = (uintptr_t) src;

	while (len) {
		ssize_t ret = ops->write(desc, (const void *) ptr, len);

		if (ret < 0) {
			if (ret == -EINTR)
				continue;
			else
				return ret;
		}

		if (ret == 0)
			return -EPIPE;

		ptr += ret;
		len -= ret;
	}

	return (ssize_t) (ptr - (uintptr_t) src);
}

static int iiod_client_exec_command(struct iiod_client *client,
				    struct iiod_client_pdata *desc,
				    const char *cmd)
{
	int resp;
	ssize_t ret;

	ret = iiod_client_write_all(client, desc, cmd, strlen(cmd));
	if (ret < 0)
		return (int) ret;

	ret = iiod_client_read_integer(client, desc, &resp);
	return ret < 0 ? (int) ret : resp;
}

static ssize_t iiod_client_read_all(struct iiod_client *client,
				    void *dst, size_t len)
{
	const struct iiod_client_ops *ops = client->ops;
	uintptr_t ptr = (uintptr_t) dst;

	while (len) {
		ssize_t ret = ops->read(client->desc, (void *) ptr, len);

		if (ret < 0) {
			if (ret == -EINTR)
				continue;
			else
				return ret;
		}

		if (ret == 0)
			return -EPIPE;

		ptr += ret;
		len -= ret;
	}

	return (ssize_t) (ptr - (uintptr_t) dst);
}

struct iiod_client * iiod_client_new(const struct iio_context_params *params,
				     struct iiod_client_pdata *desc,
				     const struct iiod_client_ops *ops)
{
	struct iiod_client *client;
	int err;

	client = malloc(sizeof(*client));
	if (!client)
		return iio_ptr(-ENOMEM);

	client->lock = iio_mutex_create();
	err = iio_err(client->lock);
	if (err)
		goto err_free_client;

	client->params = params;
	client->ops = ops;
	client->desc = desc;

	return client;

err_free_client:
	free(client);
	return iio_ptr(err);
}

void iiod_client_destroy(struct iiod_client *client)
{
	iio_mutex_destroy(client->lock);
	free(client);
}

<<<<<<< HEAD
=======
int iiod_client_get_version(struct iiod_client *client,
			    struct iiod_client_pdata *desc,
			    unsigned int *major, unsigned int *minor,
			    char *git_tag)
{
	struct iio_context_pdata *pdata = client->pdata;
	const struct iiod_client_ops *ops = client->ops;
	char buf[256], *ptr = buf, *end;
	long maj, min;
	int ret;

	iio_mutex_lock(client->lock);

	ret = (int) iiod_client_write_all(client, desc,
					  "VERSION\r\n", sizeof("VERSION\r\n") - 1);
	if (ret < 0) {
		iio_mutex_unlock(client->lock);
		return ret;
	}

	ret = (int) ops->read_line(pdata, desc, buf, sizeof(buf));
	iio_mutex_unlock(client->lock);

	if (ret < 0)
		return ret;

	errno = 0;
	maj = strtol(ptr, &end, 10);
	if (ptr == end || errno == ERANGE)
		return -EIO;

	ptr = end + 1;
	errno = 0;
	min = strtol(ptr, &end, 10);
	if (ptr == end || errno == ERANGE)
		return -EIO;

	ptr = end + 1;
	if (buf + ret < ptr + 8)
		return -EIO;

	/* Strip the \n */
	ptr[buf + ret - ptr - 1] = '\0';

	if (major)
		*major = (unsigned int) maj;
	if (minor)
		*minor = (unsigned int) min;
	if (git_tag)
		iio_strlcpy(git_tag, ptr, 8);
	return 0;
}

>>>>>>> 34071dd3
int iiod_client_get_trigger(struct iiod_client *client,
			    const struct iio_device *dev,
			    const struct iio_device **trigger)
{
	const struct iio_context *ctx = iio_device_get_context(dev);
	unsigned int i, nb_devices = iio_context_get_devices_count(ctx);
	char buf[1024];
	unsigned int name_len;
	int ret;

	iio_snprintf(buf, sizeof(buf), "GETTRIG %s\r\n",
			iio_device_get_id(dev));

	iio_mutex_lock(client->lock);
	ret = iiod_client_exec_command(client, buf);

	if (ret == 0)
		*trigger = NULL;
	if (ret <= 0)
		goto out_unlock;

	if ((unsigned int) ret > sizeof(buf) - 1) {
		ret = -EIO;
		goto out_unlock;
	}

	name_len = ret;

	ret = (int) iiod_client_read_all(client, buf, name_len + 1);
	if (ret < 0)
		goto out_unlock;

	ret = -ENXIO;

	for (i = 0; i < nb_devices; i++) {
		struct iio_device *cur = iio_context_get_device(ctx, i);

		if (iio_device_is_trigger(cur)) {
			const char *name = iio_device_get_name(cur);

			if (!name)
				continue;

			if (!strncmp(name, buf, name_len)) {
				*trigger = cur;
				ret = 0;
				goto out_unlock;
			}
		}
	}

out_unlock:
	iio_mutex_unlock(client->lock);
	return ret;
}

int iiod_client_set_trigger(struct iiod_client *client,
			    const struct iio_device *dev,
			    const struct iio_device *trigger)
{
	char buf[1024];
	int ret;

	if (trigger) {
		iio_snprintf(buf, sizeof(buf), "SETTRIG %s %s\r\n",
				iio_device_get_id(dev),
				iio_device_get_id(trigger));
	} else {
		iio_snprintf(buf, sizeof(buf), "SETTRIG %s\r\n",
				iio_device_get_id(dev));
	}

	iio_mutex_lock(client->lock);
	ret = iiod_client_exec_command(client, buf);
	iio_mutex_unlock(client->lock);
	return ret;
}

int iiod_client_set_kernel_buffers_count(struct iiod_client *client,
					 const struct iio_device *dev,
					 unsigned int nb_blocks)
{
	int ret;
	char buf[1024];

	iio_snprintf(buf, sizeof(buf), "SET %s BUFFERS_COUNT %u\r\n",
			iio_device_get_id(dev), nb_blocks);

	iio_mutex_lock(client->lock);
	ret = iiod_client_exec_command(client, buf);
	iio_mutex_unlock(client->lock);
	return ret;
}

int iiod_client_set_timeout(struct iiod_client *client, unsigned int timeout)
{
	int ret;
	char buf[1024];

	iio_snprintf(buf, sizeof(buf), "TIMEOUT %u\r\n", timeout);

	iio_mutex_lock(client->lock);
	ret = iiod_client_exec_command(client, buf);
	iio_mutex_unlock(client->lock);
	return ret;
}

static int iiod_client_discard(struct iiod_client *client,
			       char *buf, size_t buf_len, size_t to_discard)
{
	do {
		size_t read_len;
		ssize_t ret;

		if (to_discard > buf_len)
			read_len = buf_len;
		else
			read_len = to_discard;

		ret = iiod_client_read_all(client, buf, read_len);
		if (ret < 0)
			return (int) ret;

		to_discard -= (size_t) ret;
	} while (to_discard);

	return 0;
}

ssize_t iiod_client_read_attr(struct iiod_client *client,
			      const struct iio_device *dev,
			      const struct iio_channel *chn,
			      const char *attr, char *dest,
			      size_t len, enum iio_attr_type type,
			      unsigned int buf_id)
{
	const char *id = iio_device_get_id(dev);
	char buf[1024];
	ssize_t ret;

	if (buf_id > 0)
		return -ENOSYS;

	if (attr) {
		if (chn) {
			if (!iio_channel_find_attr(chn, attr))
				return -ENOENT;
		} else {
			switch (type) {
				case IIO_ATTR_TYPE_DEVICE:
					if (!iio_device_find_attr(dev, attr))
						return -ENOENT;
					break;
				case IIO_ATTR_TYPE_DEBUG:
					if (!iio_device_find_debug_attr(dev, attr))
						return -ENOENT;
					break;
				case IIO_ATTR_TYPE_BUFFER:
					if (!iio_device_find_buffer_attr(dev, attr))
						return -ENOENT;
					break;
				default:
					return -EINVAL;
			}
		}
	}

	if (chn) {
		iio_snprintf(buf, sizeof(buf), "READ %s %s %s %s\r\n", id,
				iio_channel_is_output(chn) ? "OUTPUT" : "INPUT",
				iio_channel_get_id(chn), attr ? attr : "");
	} else {
		switch (type) {
			case IIO_ATTR_TYPE_DEVICE:
				iio_snprintf(buf, sizeof(buf), "READ %s %s\r\n",
						id, attr ? attr : "");
				break;
			case IIO_ATTR_TYPE_DEBUG:
				iio_snprintf(buf, sizeof(buf), "READ %s DEBUG %s\r\n",
						id, attr ? attr : "");
				break;
			case IIO_ATTR_TYPE_BUFFER:
				iio_snprintf(buf, sizeof(buf), "READ %s BUFFER %s\r\n",
						id, attr ? attr : "");
				break;
		}
	}

	iio_mutex_lock(client->lock);

	ret = (ssize_t) iiod_client_exec_command(client, buf);
	if (ret < 0)
		goto out_unlock;

	if ((size_t) ret + 1 > len) {
		iiod_client_discard(client, dest, len, ret + 1);
		ret = -EIO;
		goto out_unlock;
	}

	/* +1: Also read the trailing \n */
	ret = iiod_client_read_all(client, dest, ret + 1);

	if (ret > 0) {
		/* Discard the trailing \n */
		ret--;

		/* Replace it with a \0 just in case */
		dest[ret] = '\0';
	}

out_unlock:
	iio_mutex_unlock(client->lock);
	return ret;
}

ssize_t iiod_client_write_attr(struct iiod_client *client,
			       const struct iio_device *dev,
			       const struct iio_channel *chn,
			       const char *attr, const char *src,
			       size_t len, enum iio_attr_type type,
			       unsigned int buf_id)
{
<<<<<<< HEAD
	const struct iiod_client_ops *ops = client->ops;
=======
>>>>>>> 34071dd3
	const char *id = iio_device_get_id(dev);
	char buf[1024];
	ssize_t ret;
	int resp;

	if (buf_id > 0)
		return -ENOSYS;

	if (attr) {
		if (chn) {
			if (!iio_channel_find_attr(chn, attr))
				return -ENOENT;
		} else {
			switch (type) {
				case IIO_ATTR_TYPE_DEVICE:
					if (!iio_device_find_attr(dev, attr))
						return -ENOENT;
					break;
				case IIO_ATTR_TYPE_DEBUG:
					if (!iio_device_find_debug_attr(dev, attr))
						return -ENOENT;
					break;
				case IIO_ATTR_TYPE_BUFFER:
					if (!iio_device_find_buffer_attr(dev, attr))
						return -ENOENT;
					break;
				default:
					return -EINVAL;
			}
		}
	}

	if (chn) {
		iio_snprintf(buf, sizeof(buf), "WRITE %s %s %s %s %lu\r\n", id,
				iio_channel_is_output(chn) ? "OUTPUT" : "INPUT",
				iio_channel_get_id(chn), attr ? attr : "",
				(unsigned long) len);
	} else {
		switch (type) {
			case IIO_ATTR_TYPE_DEVICE:
				iio_snprintf(buf, sizeof(buf), "WRITE %s %s %lu\r\n",
						id, attr ? attr : "", (unsigned long) len);
				break;
			case IIO_ATTR_TYPE_DEBUG:
				iio_snprintf(buf, sizeof(buf), "WRITE %s DEBUG %s %lu\r\n",
						id, attr ? attr : "", (unsigned long) len);
				break;
			case IIO_ATTR_TYPE_BUFFER:
				iio_snprintf(buf, sizeof(buf), "WRITE %s BUFFER %s %lu\r\n",
						id, attr ? attr : "", (unsigned long) len);
				break;
		}
	}

	iio_mutex_lock(client->lock);
<<<<<<< HEAD
	ret = ops->write(client->desc, buf, strlen(buf));
=======
	ret = iiod_client_write_all(client, desc, buf, strlen(buf));
>>>>>>> 34071dd3
	if (ret < 0)
		goto out_unlock;

	ret = iiod_client_write_all(client, src, len);
	if (ret < 0)
		goto out_unlock;

	ret = iiod_client_read_integer(client, &resp);
	if (ret < 0)
		goto out_unlock;

	ret = (ssize_t) resp;

out_unlock:
	iio_mutex_unlock(client->lock);
	return ret;
}

static struct iio_context *
iiod_client_create_context_private(struct iiod_client *client,
				   const struct iio_backend *backend,
				   const char *description,
				   const char **ctx_attrs,
				   const char **ctx_values,
				   unsigned int nb_ctx_attrs,
				   bool zstd)
{
	const char *cmd = zstd ? "ZPRINT\r\n" : "PRINT\r\n";
	struct iio_context *ctx = NULL;
	size_t xml_len;
	char *xml;
	int ret;

	iio_mutex_lock(client->lock);
	ret = iiod_client_exec_command(client, cmd);
	if (ret == -EINVAL && zstd) {
		/* If the ZPRINT command does not exist, try again
		 * with the regular PRINT command. */
		iio_mutex_unlock(client->lock);

		return iiod_client_create_context_private(client,
							  backend, description,
							  ctx_attrs, ctx_values,
							  nb_ctx_attrs, false);
	}
	if (ret < 0)
		goto out_unlock;

	xml_len = (size_t) ret;
	xml = malloc(xml_len + 1);
	if (!xml) {
		ret = -ENOMEM;
		goto out_unlock;
	}

	/* +1: Also read the trailing \n */
	ret = (int) iiod_client_read_all(client, xml, xml_len + 1);
	if (ret < 0)
		goto out_free_xml;

#if WITH_ZSTD
	if (zstd) {
		unsigned long long len;
		char *xml_zstd;

		prm_dbg(client->params, "Received ZSTD-compressed XML string.\n");

		len = ZSTD_getFrameContentSize(xml, xml_len);
		if (len == ZSTD_CONTENTSIZE_UNKNOWN ||
		    len == ZSTD_CONTENTSIZE_ERROR) {
			ret = -EIO;
			goto out_free_xml;
		}

		xml_zstd = malloc(len);
		if (!xml_zstd) {
			ret = -ENOMEM;
			goto out_free_xml;
		}

		xml_len = ZSTD_decompress(xml_zstd, len, xml, xml_len);
		if (ZSTD_isError(xml_len)) {
			prm_err(client->params, "Unable to decompress ZSTD data: %s\n",
				ZSTD_getErrorName(xml_len));
			ret = -EIO;
			free(xml_zstd);
			goto out_free_xml;
		}

		/* Free compressed data, make "xml" point to uncompressed data */
		free(xml);
		xml = xml_zstd;
	}
#endif

	ctx = iio_create_context_from_xml(client->params, xml, xml_len,
					  backend, description,
					  ctx_attrs, ctx_values, nb_ctx_attrs);
	ret = iio_err(ctx);
	if (ret) {
		ctx = NULL;
	} else {
		/* If the context creation suceeded, update our "params" pointer
		 * to point to the context's params, as we know their lifetime
		 * is bigger than ours. */
		client->params = &ctx->params;
	}

out_free_xml:
	free(xml);
out_unlock:
	iio_mutex_unlock(client->lock);
	return ctx ? ctx : iio_ptr(ret);
}

struct iio_context * iiod_client_create_context(struct iiod_client *client,
						const struct iio_backend *backend,
						const char *description,
						const char **ctx_attrs,
						const char **ctx_values,
						unsigned int nb_ctx_attrs)
{
	return iiod_client_create_context_private(client, backend,
						  description, ctx_attrs,
						  ctx_values, nb_ctx_attrs,
						  WITH_ZSTD);
}

static struct iiod_client_io *
iiod_client_create_io_context(struct iiod_client *client,
			      const struct iio_device *dev,
			      size_t samples_count, bool cyclic)
{
	struct iiod_client_io *io;

	io = zalloc(sizeof(*io));
	if (!io)
		return NULL;

	io->client = client;
	io->dev = dev;
	io->samples_count = samples_count;
	io->cyclic = cyclic;

	return io;
}

static void iiod_client_io_destroy(struct iiod_client_io *io)
{
	free(io);
}

struct iiod_client_io *
iiod_client_open_unlocked(struct iiod_client *client,
			  const struct iio_device *dev,
			  size_t samples_count, bool cyclic)
{
	const struct iio_channels_mask *mask = dev->mask;
	struct iiod_client_io *io;
	char buf[1024], *ptr;
	size_t i;
	ssize_t len;
	int ret;

	io = iiod_client_create_io_context(client, dev, samples_count, cyclic);
	if (!io)
		return iio_ptr(-ENOMEM);

	len = sizeof(buf);
	len -= iio_snprintf(buf, len, "OPEN %s %lu ",
			iio_device_get_id(dev), (unsigned long) samples_count);
	ptr = buf + strlen(buf);

	for (i = mask->words; i > 0; i--, ptr += 8) {
		len -= iio_snprintf(ptr, len, "%08" PRIx32,
				mask->mask[i - 1]);
	}

	len -= iio_strlcpy(ptr, cyclic ? " CYCLIC\r\n" : "\r\n", len);

	if (len < 0) {
		prm_err(client->params, "strlength problem in iiod_client_open_unlocked\n");
		ret = -ENOMEM;
		goto err_destroy_io;
	}

	ret = iiod_client_exec_command(client, buf);
	if (ret < 0)
		goto err_destroy_io;

	return io;

err_destroy_io:
	iiod_client_io_destroy(io);

	return iio_ptr(ret);
}

int iiod_client_close_unlocked(struct iiod_client_io *io)
{
	char buf[1024];
	int ret;

	iio_snprintf(buf, sizeof(buf), "CLOSE %s\r\n",
		     iio_device_get_id(io->dev));
	ret = iiod_client_exec_command(io->client, buf);

	iiod_client_io_destroy(io);

	return ret;
}

static int iiod_client_read_mask(struct iiod_client *client,
				 struct iio_channels_mask *mask)
{
	size_t i;
	ssize_t ret;
	char *buf, *ptr;

	buf = malloc(mask->words * 8 + 1);
	if (!buf)
		return -ENOMEM;

	ret = iiod_client_read_all(client, buf, mask->words * 8 + 1);
	if (ret < 0) {
		prm_err(NULL, "READ ALL: %zd\n", ret);
		goto out_buf_free;
	} else
		ret = 0;

	buf[mask->words * 8] = '\0';

	prm_dbg(client->params, "Reading mask\n");

	for (i = mask->words, ptr = buf; i > 0; i--) {
		iio_sscanf(ptr, "%08" PRIx32, &mask->mask[i - 1]);
		prm_dbg(client->params, "mask[%lu] = 0x%08" PRIx32 "\n",
				(unsigned long)(i - 1), mask->mask[i - 1]);

		ptr = (char *) ((uintptr_t) ptr + 8);
	}

out_buf_free:
	free(buf);
	return (int) ret;
}

static ssize_t iiod_client_read_unlocked(struct iiod_client *client,
					 const struct iio_device *dev,
					 void *dst, size_t len,
					 struct iio_channels_mask *mask)
{
	uintptr_t ptr = (uintptr_t) dst;
	char buf[1024];
	ssize_t ret, read = 0;

	if (!len || (mask && mask->words != dev->mask->words))
		return -EINVAL;

	iio_snprintf(buf, sizeof(buf), "READBUF %s %lu\r\n",
			iio_device_get_id(dev), (unsigned long) len);

	ret = iiod_client_write_all(client, buf, strlen(buf));
	if (ret < 0) {
		prm_err(client->params, "WRITE ALL: %zd\n", ret);
		return ret;
	}

	do {
		int to_read;

		ret = iiod_client_read_integer(client, &to_read);
		if (ret < 0) {
			prm_err(client->params, "READ INTEGER: %zd\n", ret);
			return ret;
		}
		if (to_read < 0)
			return (ssize_t) to_read;
		if (!to_read)
			break;

		if (mask) {
			ret = iiod_client_read_mask(client, mask);
			if (ret < 0) {
				prm_err(client->params, "READ ALL: %zd\n", ret);
				return ret;
			}

			mask = NULL; /* We read the mask only once */
		}

		ret = iiod_client_read_all(client, (char *) ptr, to_read);
		if (ret < 0)
			return ret;

		ptr += ret;
		read += ret;
		len -= ret;
	} while (len);

	return read;
}

ssize_t iiod_client_read(struct iiod_client *client,
			 const struct iio_device *dev,
			 void *dst, size_t len,
			 struct iio_channels_mask *mask)
{
	ssize_t ret;

	iiod_client_mutex_lock(client);
	ret = iiod_client_read_unlocked(client, dev, dst, len, mask);
	iiod_client_mutex_unlock(client);

	return ret;
}

static ssize_t iiod_client_write_unlocked(struct iiod_client *client,
					  const struct iio_device *dev,
					  const void *src, size_t len)
{
	ssize_t ret;
	char buf[1024];
	int val;

	iio_snprintf(buf, sizeof(buf), "WRITEBUF %s %lu\r\n",
			dev->id, (unsigned long) len);

	ret = iiod_client_write_all(client, buf, strlen(buf));
	if (ret < 0)
		return ret;

	ret = iiod_client_read_integer(client, &val);
	if (ret < 0)
		return ret;
	if (val < 0)
		return (ssize_t) val;

	ret = iiod_client_write_all(client, src, len);
	if (ret < 0)
		return ret;

	ret = iiod_client_read_integer(client, &val);
	if (ret < 0)
		return ret;
	if (val < 0)
		return (ssize_t) val;

	return (ssize_t) len;
}

ssize_t iiod_client_write(struct iiod_client *client,
			  const struct iio_device *dev,
			  const void *src, size_t len)
{
	ssize_t ret;

	iiod_client_mutex_lock(client);
	ret = iiod_client_write_unlocked(client, dev, src, len);
	iiod_client_mutex_unlock(client);

	return ret;
}<|MERGE_RESOLUTION|>--- conflicted
+++ resolved
@@ -82,22 +82,6 @@
 	return 0;
 }
 
-<<<<<<< HEAD
-static int iiod_client_exec_command(struct iiod_client *client, const char *cmd)
-{
-	int resp;
-	ssize_t ret;
-
-	ret = client->ops->write(client->desc, cmd, strlen(cmd));
-	if (ret < 0)
-		return (int) ret;
-
-	ret = iiod_client_read_integer(client, &resp);
-	return ret < 0 ? (int) ret : resp;
-}
-
-=======
->>>>>>> 34071dd3
 static ssize_t iiod_client_write_all(struct iiod_client *client,
 				     const void *src, size_t len)
 {
@@ -125,18 +109,16 @@
 	return (ssize_t) (ptr - (uintptr_t) src);
 }
 
-static int iiod_client_exec_command(struct iiod_client *client,
-				    struct iiod_client_pdata *desc,
-				    const char *cmd)
+static int iiod_client_exec_command(struct iiod_client *client, const char *cmd)
 {
 	int resp;
 	ssize_t ret;
 
-	ret = iiod_client_write_all(client, desc, cmd, strlen(cmd));
+	ret = iiod_client_write_all(client, cmd, strlen(cmd));
 	if (ret < 0)
 		return (int) ret;
 
-	ret = iiod_client_read_integer(client, desc, &resp);
+	ret = iiod_client_read_integer(client, &resp);
 	return ret < 0 ? (int) ret : resp;
 }
 
@@ -199,62 +181,6 @@
 	free(client);
 }
 
-<<<<<<< HEAD
-=======
-int iiod_client_get_version(struct iiod_client *client,
-			    struct iiod_client_pdata *desc,
-			    unsigned int *major, unsigned int *minor,
-			    char *git_tag)
-{
-	struct iio_context_pdata *pdata = client->pdata;
-	const struct iiod_client_ops *ops = client->ops;
-	char buf[256], *ptr = buf, *end;
-	long maj, min;
-	int ret;
-
-	iio_mutex_lock(client->lock);
-
-	ret = (int) iiod_client_write_all(client, desc,
-					  "VERSION\r\n", sizeof("VERSION\r\n") - 1);
-	if (ret < 0) {
-		iio_mutex_unlock(client->lock);
-		return ret;
-	}
-
-	ret = (int) ops->read_line(pdata, desc, buf, sizeof(buf));
-	iio_mutex_unlock(client->lock);
-
-	if (ret < 0)
-		return ret;
-
-	errno = 0;
-	maj = strtol(ptr, &end, 10);
-	if (ptr == end || errno == ERANGE)
-		return -EIO;
-
-	ptr = end + 1;
-	errno = 0;
-	min = strtol(ptr, &end, 10);
-	if (ptr == end || errno == ERANGE)
-		return -EIO;
-
-	ptr = end + 1;
-	if (buf + ret < ptr + 8)
-		return -EIO;
-
-	/* Strip the \n */
-	ptr[buf + ret - ptr - 1] = '\0';
-
-	if (major)
-		*major = (unsigned int) maj;
-	if (minor)
-		*minor = (unsigned int) min;
-	if (git_tag)
-		iio_strlcpy(git_tag, ptr, 8);
-	return 0;
-}
-
->>>>>>> 34071dd3
 int iiod_client_get_trigger(struct iiod_client *client,
 			    const struct iio_device *dev,
 			    const struct iio_device **trigger)
@@ -478,10 +404,6 @@
 			       size_t len, enum iio_attr_type type,
 			       unsigned int buf_id)
 {
-<<<<<<< HEAD
-	const struct iiod_client_ops *ops = client->ops;
-=======
->>>>>>> 34071dd3
 	const char *id = iio_device_get_id(dev);
 	char buf[1024];
 	ssize_t ret;
@@ -537,11 +459,7 @@
 	}
 
 	iio_mutex_lock(client->lock);
-<<<<<<< HEAD
-	ret = ops->write(client->desc, buf, strlen(buf));
-=======
-	ret = iiod_client_write_all(client, desc, buf, strlen(buf));
->>>>>>> 34071dd3
+	ret = iiod_client_write_all(client, buf, strlen(buf));
 	if (ret < 0)
 		goto out_unlock;
 
