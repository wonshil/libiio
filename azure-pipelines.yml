# If you make changes to builds or artifacts, please check and update the following files if needed:
# README.md, CI/azure/prepare_assets.sh, artifact_manifest.txt.cmakein, CI/publish_deps.ps1

trigger:
  branches:
    include:
    - main
    - master
    - staging/*
    - 20*
  tags:
    include:
    - v*

pr:
  branches:
    include:
    - main
    - master
    - 20*

stages:
- stage: Builds
  #############################################
  # Builds
  #############################################
  jobs:
  - job: LinuxBuilds
    # Host Box
    pool:
      vmImage: 'ubuntu-latest'
    # Docker Images
    strategy:
      matrix:
        ubuntu_18_04:
          image: 'tfcollins/libiio_ubuntu_18_04-ci:latest'
          artifactName: 'Linux-Ubuntu-18.04'
        ubuntu_20_04:
          image: 'tfcollins/libiio_ubuntu_20_04-ci:latest'
          artifactName: 'Linux-Ubuntu-20.04'
        ubuntu_22_04:
          image: 'tfcollins/libiio_ubuntu_22_04-ci:latest'
          artifactName: 'Linux-Ubuntu-22.04'        
        fedora34:
          image: 'tfcollins/libiio_fedora_34-ci:latest'
          artifactName: 'Linux-Fedora-34'
    container: $[ variables['image'] ]
    steps:
    - checkout: self
      fetchDepth: 1
      clean: true
      persistCredentials: true
    - script: |
        set -e
        mkdir build && cd build
        cmake .. -DENABLE_PACKAGING=ON -DPYTHON_BINDINGS=ON -DWITH_DOC=ON -DCPACK_SYSTEM_NAME=${ARTIFACTNAME}
        make
        make package
      displayName: 'Build'
    - task: CopyFiles@2
      inputs:
        sourceFolder: '$(Agent.BuildDirectory)/s/build/'
        contents: '$(Agent.BuildDirectory)/s/build/?(*.deb|*.gz|*.rpm)'
        targetFolder: '$(Build.ArtifactStagingDirectory)'
    - script: |
        cd $(Agent.BuildDirectory)/s/build/
        sh generateDocumentationAndDeploy.sh
      displayName: 'Documentation'
      condition: eq(variables['artifactName'], 'Linux-Fedora-34')
    - task: PublishPipelineArtifact@1
      inputs:
        targetPath: '$(Build.ArtifactStagingDirectory)'
        artifactName: '$(artifactName)'

  #############################################
  - job: WindowsBuilds
    # Host Box
    strategy:
      matrix:
        VS2022:
          vmImage: 'windows-2022'
          COMPILER: 'Visual Studio 17 2022'
          ARCH: 'x64'
          artifactName: 'Windows-VS-2022-x64'
        VS2019:
          vmImage: 'windows-2019'
          COMPILER: 'Visual Studio 16 2019'
          ARCH: 'x64'
          artifactName: 'Windows-VS-2019-x64'
    pool:
      vmImage: $[ variables['vmImage'] ]
    steps:
    - checkout: self
      fetchDepth: 1
      clean: true
    - task: UsePythonVersion@0
      inputs:
        versionSpec: '3.9'
    - task: PowerShell@2
      displayName: 'Dependencies'
      inputs:
        targetType: inline
        script: |
          git submodule update --init
          if ( !( Test-Path deps ) ) {
            mkdir deps
          }
          cd deps
          mkdir libxml
          wget https://www.zlatkovic.com/pub/libxml/64bit/libxml2-2.9.3-win32-x86_64.7z -OutFile "libxml.7z"
          7z x -y libxml.7z
          rm libxml.7z
          cd C:\
          wget http://swdownloads.analog.com/cse/build/libiio-win-deps-libusb1.0.24.zip -OutFile "libiio-win-deps.zip"
          7z x -y "C:\libiio-win-deps.zip"
    - task: PowerShell@2
      inputs:
        targetType: 'filePath'
        filePath: .\CI\build_win.ps1
      displayName: 'Build'
    - task: CopyFiles@2
      displayName: 'Copy libraries'
      inputs:
        sourceFolder: '$(Agent.BuildDirectory)/s/build-$(ARCH)/Release'
        targetFolder: '$(Build.ArtifactStagingDirectory)'
    - task: CopyFiles@2
      displayName: 'Copy iio.h header'
      inputs:
        sourceFolder: '$(Agent.BuildDirectory)/s/'
        contents: 'iio.h'
        targetFolder: '$(Build.ArtifactStagingDirectory)'
    - task: CopyFiles@2
      displayName: 'Copy .exe files'
      inputs:
        sourceFolder: '$(Agent.BuildDirectory)/s/build-$(ARCH)/tests/Release'
        contents: '*.exe'
        targetFolder: '$(Build.ArtifactStagingDirectory)'
    - task: CopyFiles@2
      displayName: 'Copy .tar.gz files'
      inputs:
        sourceFolder: '$(Agent.BuildDirectory)/s/build-x64/bindings/python'
        contents: '*.gz'
        targetFolder: '$(Build.ArtifactStagingDirectory)'
    - task: CopyFiles@2
      displayName: 'Copy libiio-sharp.dll file'
      inputs:
        sourceFolder: '$(Agent.BuildDirectory)/s/build-$(ARCH)/bindings/csharp'
        contents: 'libiio-sharp.dll'
        targetFolder: '$(Build.ArtifactStagingDirectory)'
    - task: PowerShell@2
      displayName: 'Copy dependencies'
      inputs:
        targetType: 'filePath'
        filePath: .\CI\publish_deps.ps1
    - task: PublishPipelineArtifact@1
      inputs:
        targetPath: '$(Build.ArtifactStagingDirectory)'
        artifactName: '$(artifactName)'

  #############################################
  - job: GenerateSetupExe
    dependsOn: WindowsBuilds
    pool:
      vmImage: 'windows-2019'
    steps:
    - task: DownloadPipelineArtifact@2
      inputs:
        path: '$(Build.ArtifactStagingDirectory)'
    - task: PowerShell@2
      inputs:
        targetType: 'filePath'
        filePath: .\CI\generate_exe.ps1
      displayName: 'Generate libiio-setup.exe'
    - task: PublishPipelineArtifact@1
      inputs:
        targetPath: '$(Build.ArtifactStagingDirectory)'
        artifactName: 'Libiio-Setup-Exe'

  #############################################
  - job: macOSBuilds
    # Host Box
    strategy:
      matrix:
        macOS_10_15:
          vmImage: 'macOS-10.15'
          artifactName: 'macOS-10.15'
        macOS_11:
          vmImage: 'macOS-11'
          artifactName: 'macOS-11'
        macOS_12:
          vmImage: 'macOS-12'
          artifactName: 'macOS-12'
    pool:
      vmImage: $[ variables['vmImage'] ]
    steps:
    - checkout: self
      fetchDepth: 1
      clean: true
    - script: |
          set -e
          brew install doxygen libusb libxml2 ncurses cdk libserialport
          pip3 install sphinx sphinx-rtd-theme
      displayName: 'Dependencies'
    - script: |
        set -e
        mkdir build && cd build
        cmake .. -DOSX_PACKAGE=ON -DPYTHON_BINDINGS=ON -DWITH_EXAMPLES=ON -DWITH_SERIAL_BACKEND=OFF -DWITH_ZSTD=ON
        make
        sudo make install
        cd ..
      displayName: 'Build'
    - script: |
        set -e
        mkdir build_tar && cd build_tar
        cmake .. -DOSX_PACKAGE=OFF -DENABLE_PACKAGING=ON -DPYTHON_BINDINGS=ON -DWITH_SERIAL_BACKEND=OFF -DWITH_ZSTD=ON -DCPACK_SYSTEM_NAME=${ARTIFACTNAME}
        make
        make package
        cd ..
      displayName: 'Build tar'
    - script: |
        set -e
        cd build
        cmake .. -DPYTHON_BINDINGS=ON -DWITH_DOC=ON
        make
        cd ..
      displayName: 'Build With Doc'
    - task: CopyFiles@2
      inputs:
        sourceFolder: '$(Agent.BuildDirectory)/s/build/'
        contents: '$(Agent.BuildDirectory)/s/build/?(*.pkg)'
        targetFolder: '$(Build.ArtifactStagingDirectory)'
    - task: CopyFiles@2
      inputs:
        sourceFolder: '$(Agent.BuildDirectory)/s/build_tar/'
        contents: '$(Agent.BuildDirectory)/s/build_tar/?(*.gz)'
        targetFolder: '$(Build.ArtifactStagingDirectory)'
    - task: PublishPipelineArtifact@1
      inputs:
        targetPath: '$(Build.ArtifactStagingDirectory)'
        artifactName: '$(artifactName)'

  #############################################
  - job: ARMBuilds
    # Host Box
    pool:
      vmImage: "ubuntu-latest"
    # Docker Images
    strategy:
      matrix:
        ubuntu-ppc64le:
          image: tfcollins/libiio_ubuntu_18_04-ci-arm-ppc:latest
          arch: ppc64le
          build_script: ci-ubuntu.sh
          artifactName: 'Ubuntu-ppc64le'
        ubuntu-x390x:
          image: tfcollins/libiio_ubuntu_18_04-ci-arm-ppc:latest
          arch: s390x
          build_script: ci-ubuntu.sh
          artifactName: 'Ubuntu-x390x'
        ubuntu-arm64v8:
          image: tfcollins/libiio_ubuntu_18_04-ci-arm-ppc:latest
          arch: aarch64
          build_script: ci-ubuntu.sh
          artifactName: 'Ubuntu-arm64v8'
        ubuntu-arm32v7:
          image: tfcollins/libiio_ubuntu_18_04-ci-arm-ppc:latest
          arch: arm
          build_script: ci-ubuntu.sh
          artifactName: 'Ubuntu-arm32v7'
    steps:
    - script: |
        set -e
        sudo apt-get install -y gcc-arm-linux-gnueabihf libc6-dev-armhf-cross
        sudo apt-get install -y g++-arm-linux-gnueabihf
        sudo apt-get install -y g++-aarch64-linux-gnu
        sudo apt-get install -y qemu-system-ppc64
        sudo apt-get install qemu
        sudo docker run --rm --privileged multiarch/qemu-user-static --reset -p yes
      displayName: 'Setup'
    - script: |
        set -e
<<<<<<< HEAD
        sudo docker run --rm -t --privileged -e ARTIFACTNAME=$(artifactName) -v "$(Agent.BuildDirectory)/s":"/ci" -v "/usr/bin/qemu-$(arch)-static":"/usr/bin/qemu-$(arch)-static" "$(image)" /bin/bash -c "cd /ci/ && chmod +x ./CI/azure/$(build_script) && ./CI/azure/$(build_script)"
=======
        sudo docker run --platform "linux/$(arch)" --rm -t --privileged -e ARTIFACTNAME=$(artifactName) -v "$(Agent.BuildDirectory)/s":"/ci" -v "/usr/bin/qemu-$(arch)-static":"/usr/bin/qemu-$(arch)-static" "$(image)" /bin/bash -c "cd /ci/ && chmod +x ./CI/azure/$(build_script) && ./CI/azure/$(build_script)"
>>>>>>> c4498c27
      displayName: 'Build'
    - task: CopyFiles@2
      inputs:
        sourceFolder: '$(Agent.BuildDirectory)/s/build/'
        contents: '$(Agent.BuildDirectory)/s/build/?(*.deb|*.gz)'
        targetFolder: '$(Build.ArtifactStagingDirectory)'
    - task: PublishPipelineArtifact@1
      inputs:
        targetPath: '$(Build.ArtifactStagingDirectory)'
        artifactName: '$(artifactName)'

  #############################################
- stage: ManageArtifacts
  dependsOn: Builds
  #############################################
  # Deploy
  #############################################
  jobs:
  - job: CheckArtifacts
    condition: and(succeeded(), or(eq(variables['Build.SourceBranch'], 'refs/heads/master'), startsWith(variables['Build.SourceBranch'], 'refs/tags/v')))
    # Host Box
    pool:
      vmImage: 'ubuntu-latest'
    # Docker Images
    strategy:
      matrix:
        ubuntu_20_04:
          image: 'tfcollins/libiio_ubuntu_20_04-ci:latest'
          artifactName: 'Check artifacts'
    container: $[ variables['image'] ]
    steps:
    - script: |
        set -e
        mkdir build && cd build
        cmake ..
        mkdir artifacts
      displayName: 'Build artifact manifest'
    - task: DownloadPipelineArtifact@2
      inputs:
        path: '$(Agent.BuildDirectory)/s/build/artifacts'
    - script: ./CI/azure/prepare_assets.sh check
      displayName: 'Check files'
    - task: CopyFiles@2
      inputs:
        sourceFolder: '$(Agent.BuildDirectory)/s/build/'
        contents: 'artifact_manifest.txt'
        targetFolder: '$(Build.ArtifactStagingDirectory)'
    - task: PublishPipelineArtifact@1
      inputs:
        targetPath: '$(Build.ArtifactStagingDirectory)'
        artifactName: 'Artifact manifest'

  #############################################  
  - job: PushToSWDownloads
    dependsOn: CheckArtifacts
    condition: and(succeeded(), eq(variables['Build.SourceBranch'], 'refs/heads/master'))
    pool:
      vmImage: 'ubuntu-latest'
    steps:
    - task: DownloadPipelineArtifact@2
      inputs:
        path: '$(Build.ArtifactStagingDirectory)'
    - bash: ./CI/azure/prepare_assets.sh swdownloads
      displayName: "Prepare artifacts for SWDownloads"
    - task: DownloadSecureFile@1
      name: key
      displayName: 'Download rsa key'
      inputs:
        secureFile: 'id_rsa'
    - bash: chmod 600 $(key.secureFilePath) ; scp -2 -o StrictHostKeyChecking=no -o UserKnownHostsFile=/dev/null -o HostKeyAlgorithms=+ssh-dss -i $(key.secureFilePath) -r /home/vsts/work/1/a/* $MAPPED_VAR
      env:
        MAPPED_VAR: $(SERVER_ADDRESS)
      displayName: 'Push artifacts to SW Downloads'

  ##############################################
  - job: PushToGithubRelease
    dependsOn: CheckArtifacts
    condition: and(succeeded(), startsWith(variables['Build.SourceBranch'], 'refs/tags/v'))
    pool:
      vmImage: 'ubuntu-latest'
    steps:
    - task: DownloadPipelineArtifact@2
      inputs:
        path: '$(Build.ArtifactStagingDirectory)'
    - bash: ./CI/azure/prepare_assets.sh release
      displayName: 'Prepare assets for release'
    - task: GithubRelease@0
      displayName: 'Attach artifacts to GitHub Release'
      inputs:
        gitHubConnection: libiio-release
        repositoryName: $(Build.Repository.Name)
        action: create
        target: $(Build.SourceVersion)
        tag: $(Build.SourceBranchName)
        title: "Libiio release $(Build.SourceBranchName)"
        assets: $(Build.ArtifactStagingDirectory)/*
        addChangeLog: true
        isDraft: true<|MERGE_RESOLUTION|>--- conflicted
+++ resolved
@@ -279,11 +279,7 @@
       displayName: 'Setup'
     - script: |
         set -e
-<<<<<<< HEAD
-        sudo docker run --rm -t --privileged -e ARTIFACTNAME=$(artifactName) -v "$(Agent.BuildDirectory)/s":"/ci" -v "/usr/bin/qemu-$(arch)-static":"/usr/bin/qemu-$(arch)-static" "$(image)" /bin/bash -c "cd /ci/ && chmod +x ./CI/azure/$(build_script) && ./CI/azure/$(build_script)"
-=======
         sudo docker run --platform "linux/$(arch)" --rm -t --privileged -e ARTIFACTNAME=$(artifactName) -v "$(Agent.BuildDirectory)/s":"/ci" -v "/usr/bin/qemu-$(arch)-static":"/usr/bin/qemu-$(arch)-static" "$(image)" /bin/bash -c "cd /ci/ && chmod +x ./CI/azure/$(build_script) && ./CI/azure/$(build_script)"
->>>>>>> c4498c27
       displayName: 'Build'
     - task: CopyFiles@2
       inputs:
