// SPDX-License-Identifier: LGPL-2.1-or-later
/*
 * libiio - Library for interfacing industrial I/O (IIO) devices
 *
 * Copyright (C) 2014-2020 Analog Devices, Inc.
 * Author: Paul Cercueil <paul.cercueil@analog.com>
 */

#include "dns_sd.h"
#include "iio-config.h"
#include "network.h"

#include <iio/iio.h>
#include <iio/iio-backend.h>
#include <iio/iio-debug.h>
#include <iio/iio-lock.h>
#include <iio/iiod-client.h>

#include <errno.h>
#include <fcntl.h>
#include <string.h>
#include <sys/types.h>

#ifdef _WIN32
#include <netioapi.h>
#include <winsock2.h>
#include <ws2tcpip.h>
#else
/*
 * Old OSes (CentOS 7, Ubuntu 16.04) require this for the
 * IN6_IS_ADDR_LINKLOCAL() macro to work.
 */
#ifndef _GNU_SOURCE
#define __USE_MISC
#include <netinet/in.h>
#undef __USE_MISC
#else
#include <netinet/in.h>
#endif

#include <arpa/inet.h>
#include <netdb.h>
#include <net/if.h>
#include <netinet/tcp.h>
#include <sys/mman.h>
#include <sys/socket.h>
#include <unistd.h>
#endif

#ifdef _WIN32
#define close(s) closesocket(s)
#endif

struct iio_context_pdata {
	struct iiod_client_pdata io_ctx;
	struct addrinfo *addrinfo;
	struct iiod_client *iiod_client;
	bool msg_trunc_supported;
};

struct iio_device_pdata {
	struct iiod_client_pdata io_ctx;
	struct iiod_client *iiod_client;
	struct iiod_client_io *client_io;
};

static struct iio_context *
network_create_context(const struct iio_context_params *params,
		       const char *host);

static ssize_t network_recv(struct iiod_client_pdata *io_ctx,
		void *data, size_t len, int flags)
{
	ssize_t ret;
	int err;

	while (1) {
		ret = wait_cancellable(io_ctx, true);
		if (ret < 0)
			return ret;

		ret = recv(io_ctx->fd, data, (int) len, flags);
		if (ret == 0)
			return -EPIPE;
		else if (ret > 0)
			break;

		err = network_get_error();
		if (network_should_retry(err)) {
			if (io_ctx->cancellable)
				continue;
			else
				return -EPIPE;
		} else if (!network_is_interrupted(err)) {
			return (ssize_t) err;
		}
	}
	return ret;
}

static ssize_t network_send(struct iiod_client_pdata *io_ctx,
		const void *data, size_t len, int flags)
{
	ssize_t ret;
	int err;

	while (1) {
		ret = wait_cancellable(io_ctx, false);
		if (ret < 0)
			return ret;

		ret = send(io_ctx->fd, data, (int) len, flags);
		if (ret == 0)
			return -EPIPE;
		else if (ret > 0)
			break;

		err = network_get_error();
		if (network_should_retry(err)) {
			if (io_ctx->cancellable)
				continue;
			else
				return -EPIPE;
		} else if (!network_is_interrupted(err)) {
			return (ssize_t) err;
		}
	}

	return ret;
}

static void network_cancel(const struct iio_device *dev)
{
	struct iio_device_pdata *ppdata = iio_device_get_pdata(dev);

	do_cancel(&ppdata->io_ctx);

	ppdata->io_ctx.cancelled = true;
}

/* The purpose of this function is to provide a version of connect()
 * that does not ignore timeouts... */
static int do_connect(int fd, const struct addrinfo *addrinfo,
	unsigned int timeout)
{
	int ret, error;
	socklen_t len;

	ret = set_blocking_mode(fd, false);
	if (ret < 0)
		return ret;

	ret = connect(fd, addrinfo->ai_addr, (int) addrinfo->ai_addrlen);
	if (ret < 0) {
		ret = network_get_error();
		if (!network_connect_in_progress(ret))
			return ret;
	}

	ret = do_select(fd, timeout);
	if (ret < 0)
		return ret;

	/* Verify that we don't have an error */
	len = sizeof(error);
	ret = getsockopt(fd, SOL_SOCKET, SO_ERROR, (char *)&error, &len);
	if(ret < 0)
		return network_get_error();

	if (error)
		return -error;

	ret = set_blocking_mode(fd, true);
	if (ret < 0)
		return ret;

	return 0;
}

int create_socket(const struct addrinfo *addrinfo, unsigned int timeout)
{
	int ret, fd, yes = 1;

	fd = do_create_socket(addrinfo);
	if (fd < 0)
		return fd;

	ret = do_connect(fd, addrinfo, timeout);
	if (ret < 0) {
		close(fd);
		return ret;
	}

	set_socket_timeout(fd, timeout);
	if (setsockopt(fd, IPPROTO_TCP, TCP_NODELAY,
				(const char *) &yes, sizeof(yes)) < 0) {
		ret = -errno;
		close(fd);
		return ret;
	}

	return fd;
}

static char * network_get_description(struct addrinfo *res,
				      const struct iio_context_params *params)
{
	char *description;
	unsigned int len;

#ifdef HAVE_IPV6
	len = INET6_ADDRSTRLEN + IF_NAMESIZE + 2;
#else
	len = INET_ADDRSTRLEN + 1;
#endif

	description = malloc(len);
	if (!description) {
		errno = ENOMEM;
		return NULL;
	}

	description[0] = '\0';

#ifdef HAVE_IPV6
	if (res->ai_family == AF_INET6) {
		struct sockaddr_in6 *in = (struct sockaddr_in6 *) res->ai_addr;
		char *ptr;
		inet_ntop(AF_INET6, &in->sin6_addr,
				description, INET6_ADDRSTRLEN);

		if (IN6_IS_ADDR_LINKLOCAL(&in->sin6_addr)) {
			ptr = if_indextoname(in->sin6_scope_id, description +
					strlen(description) + 1);
			if (!ptr) {
				prm_err(params, "Unable to lookup interface of IPv6 address\n");
				free(description);
				return NULL;
			}

			*(ptr - 1) = '%';
		}
	}
#endif
	if (res->ai_family == AF_INET) {
		struct sockaddr_in *in = (struct sockaddr_in *) res->ai_addr;
#if (!_WIN32 || _WIN32_WINNT >= 0x600)
		inet_ntop(AF_INET, &in->sin_addr, description, INET_ADDRSTRLEN);
#else
		char *tmp = inet_ntoa(in->sin_addr);
		iio_strlcpy(description, tmp, len);
#endif
	}

	return description;
}

static int network_open(const struct iio_device *dev,
		size_t samples_count, bool cyclic)
{
	const struct iio_context *ctx = iio_device_get_context(dev);
	struct iio_context_pdata *pdata = iio_context_get_pdata(ctx);
	struct iio_device_pdata *ppdata = iio_device_get_pdata(dev);
	struct iiod_client *client = ppdata->iiod_client;
	unsigned int timeout_ms;
	int ret = -EBUSY;

	/*
	 * Use the timeout that was set when creating the context.
	 * See commit 9eff490 for more info.
	 */
	timeout_ms = pdata->io_ctx.params->timeout_ms;

	iiod_client_mutex_lock(client);

	if (ppdata->io_ctx.fd >= 0)
		goto out_mutex_unlock;

	ret = create_socket(pdata->addrinfo, timeout_ms);
	if (ret < 0) {
		dev_perror(dev, ret, "Unable to create socket");
		goto out_mutex_unlock;
	}

	ppdata->io_ctx.fd = ret;
	ppdata->io_ctx.cancelled = false;
	ppdata->io_ctx.cancellable = false;
	ppdata->io_ctx.timeout_ms = timeout_ms;

	ppdata->client_io = iiod_client_open_unlocked(client, dev,
						      samples_count, cyclic);
	ret = iio_err(ppdata->client_io);
	if (ret) {
		dev_perror(dev, ret, "Unable to open device");
		goto err_close_socket;
	}

	ret = setup_cancel(&ppdata->io_ctx);
	if (ret < 0)
		goto err_close_socket;

	set_socket_timeout(ppdata->io_ctx.fd, pdata->io_ctx.timeout_ms);

	ppdata->io_ctx.timeout_ms = pdata->io_ctx.timeout_ms;
	ppdata->io_ctx.cancellable = true;

	iiod_client_mutex_unlock(client);

	return 0;

err_close_socket:
	close(ppdata->io_ctx.fd);
	ppdata->io_ctx.fd = -1;
out_mutex_unlock:
	iiod_client_mutex_unlock(client);
	return ret;
}

static int network_close(const struct iio_device *dev)
{
	struct iio_device_pdata *pdata = iio_device_get_pdata(dev);
	struct iiod_client *client = pdata->iiod_client;
	int ret = -EBADF;

	iiod_client_mutex_lock(client);

	if (pdata->io_ctx.fd >= 0) {
		if (!pdata->io_ctx.cancelled)
			ret = iiod_client_close_unlocked(pdata->client_io);
		else
			ret = 0;

		cleanup_cancel(&pdata->io_ctx);
		close(pdata->io_ctx.fd);
		pdata->io_ctx.fd = -1;
	}

	iiod_client_mutex_unlock(client);
	return ret;
}

static ssize_t network_read(const struct iio_device *dev, void *dst, size_t len,
			    struct iio_channels_mask *mask)
{
	struct iio_device_pdata *pdata = iio_device_get_pdata(dev);

	return iiod_client_read(pdata->iiod_client, dev, dst, len, mask);
}

static ssize_t network_write(const struct iio_device *dev,
		const void *src, size_t len)
{
	struct iio_device_pdata *pdata = iio_device_get_pdata(dev);

	return iiod_client_write(pdata->iiod_client, dev, src, len);
}

static ssize_t network_read_dev_attr(const struct iio_device *dev,
				     unsigned int buf_id, const char *attr,
				     char *dst, size_t len,
				     enum iio_attr_type type)
{
	const struct iio_context *ctx = iio_device_get_context(dev);
	struct iio_context_pdata *pdata = iio_context_get_pdata(ctx);

	return iiod_client_read_attr(pdata->iiod_client, dev, NULL,
				     attr, dst, len, type, buf_id);
}

static ssize_t network_write_dev_attr(const struct iio_device *dev,
				      unsigned int buf_id, const char *attr,
				      const char *src, size_t len,
				      enum iio_attr_type type)
{
	const struct iio_context *ctx = iio_device_get_context(dev);
	struct iio_context_pdata *pdata = iio_context_get_pdata(ctx);

	return iiod_client_write_attr(pdata->iiod_client, dev, NULL,
				      attr, src, len, type, buf_id);
}

static ssize_t network_read_chn_attr(const struct iio_channel *chn,
		const char *attr, char *dst, size_t len)
{
	const struct iio_device *dev = iio_channel_get_device(chn);
	const struct iio_context *ctx = iio_device_get_context(dev);
	struct iio_context_pdata *pdata = iio_context_get_pdata(ctx);

	return iiod_client_read_attr(pdata->iiod_client, dev, chn,
				     attr, dst, len, false, 0);
}

static ssize_t network_write_chn_attr(const struct iio_channel *chn,
		const char *attr, const char *src, size_t len)
{
	const struct iio_device *dev = iio_channel_get_device(chn);
	const struct iio_context *ctx = iio_device_get_context(dev);
	struct iio_context_pdata *pdata = iio_context_get_pdata(ctx);

	return iiod_client_write_attr(pdata->iiod_client, dev, chn,
				      attr, src, len, false, 0);
}

static int network_get_trigger(const struct iio_device *dev,
		const struct iio_device **trigger)
{
	const struct iio_context *ctx = iio_device_get_context(dev);
	struct iio_context_pdata *pdata = iio_context_get_pdata(ctx);

	return iiod_client_get_trigger(pdata->iiod_client, dev, trigger);
}

static int network_set_trigger(const struct iio_device *dev,
		const struct iio_device *trigger)
{
	const struct iio_context *ctx = iio_device_get_context(dev);
	struct iio_context_pdata *pdata = iio_context_get_pdata(ctx);

	return iiod_client_set_trigger(pdata->iiod_client, dev, trigger);
}

static void network_shutdown(struct iio_context *ctx)
{
	struct iio_context_pdata *pdata = iio_context_get_pdata(ctx);
	unsigned int i;

	close(pdata->io_ctx.fd);

	for (i = 0; i < iio_context_get_devices_count(ctx); i++) {
		struct iio_device *dev = iio_context_get_device(ctx, i);
		struct iio_device_pdata *dpdata = iio_device_get_pdata(dev);

		if (dpdata) {
			network_close(dev);

			if (dpdata->iiod_client)
				iiod_client_destroy(dpdata->iiod_client);

			free(dpdata);
		}
	}

	iiod_client_destroy(pdata->iiod_client);
	freeaddrinfo(pdata->addrinfo);
}

static unsigned int calculate_remote_timeout(unsigned int timeout)
{
	/* XXX(pcercuei): We currently hardcode timeout / 2 for the backend used
	 * by the remote. Is there something better to do here? */
	return timeout / 2;
}

static int network_set_timeout(struct iio_context *ctx, unsigned int timeout)
{
	struct iio_context_pdata *pdata = iio_context_get_pdata(ctx);
	int ret, fd = pdata->io_ctx.fd;

	ret = set_socket_timeout(fd, timeout);
	if (!ret) {
		unsigned int remote_timeout = calculate_remote_timeout(timeout);

		ret = iiod_client_set_timeout(pdata->iiod_client,
					      remote_timeout);
		if (!ret)
			pdata->io_ctx.timeout_ms = timeout;
	}
	if (ret < 0) {
		char buf[1024];
		iio_strerror(-ret, buf, sizeof(buf));
		ctx_warn(ctx, "Unable to set R/W timeout: %s\n", buf);
	}
	return ret;
}

static int network_set_kernel_buffers_count(const struct iio_device *dev,
		unsigned int nb_blocks)
{
	const struct iio_context *ctx = iio_device_get_context(dev);
	struct iio_context_pdata *pdata = iio_context_get_pdata(ctx);

	return iiod_client_set_kernel_buffers_count(pdata->iiod_client,
						    dev, nb_blocks);
}

static struct iio_context * network_clone(const struct iio_context *ctx)
{
	const struct iio_context_params *params = iio_context_get_params(ctx);
	const char *addr = iio_context_get_attr_value(ctx, "ip,ip-addr");

	return network_create_context(params, addr);
}

static const struct iio_backend_ops network_ops = {
	.scan = IF_ENABLED(HAVE_DNS_SD, dnssd_context_scan),
	.create = network_create_context,
	.clone = network_clone,
	.open = network_open,
	.close = network_close,
	.read = network_read,
	.write = network_write,
	.read_device_attr = network_read_dev_attr,
	.write_device_attr = network_write_dev_attr,
	.read_channel_attr = network_read_chn_attr,
	.write_channel_attr = network_write_chn_attr,
	.get_trigger = network_get_trigger,
	.set_trigger = network_set_trigger,
	.shutdown = network_shutdown,
	.set_timeout = network_set_timeout,
	.set_kernel_buffers_count = network_set_kernel_buffers_count,

	.cancel = network_cancel,
};

__api_export_if(WITH_NETWORK_BACKEND_DYNAMIC)
const struct iio_backend iio_ip_backend = {
	.api_version = IIO_BACKEND_API_V1,
	.name = "network",
	.uri_prefix = "ip:",
	.ops = &network_ops,
	.default_timeout_ms = 5000,
};

static ssize_t network_write_data(struct iiod_client_pdata *io_ctx,
				  const char *src, size_t len)
{
	return network_send(io_ctx, src, len, 0);
}

static ssize_t network_read_data(struct iiod_client_pdata *io_ctx,
				 char *dst, size_t len)
{
	return network_recv(io_ctx, dst, len, 0);
}

static ssize_t network_read_line(struct iiod_client_pdata *io_ctx,
				 char *dst, size_t len)
{
	bool found = false;
	size_t i;
#ifdef __linux__
	ssize_t ret;
	size_t bytes_read = 0;

	do {
		size_t to_trunc;

		ret = network_recv(io_ctx, dst, len, MSG_PEEK);
		if (ret < 0)
			return ret;

		/* Lookup for the trailing \n */
		for (i = 0; i < (size_t) ret && dst[i] != '\n'; i++);
		found = i < (size_t) ret;

		len -= ret;
		dst += ret;

		if (found)
			to_trunc = i + 1;
		else
			to_trunc = (size_t) ret;

		/* Advance the read offset to the byte following the \n if
		 * found, or after the last character read otherwise */
		if (io_ctx->ctx_pdata->msg_trunc_supported)
			ret = network_recv(io_ctx, NULL, to_trunc, MSG_TRUNC);
		else
			ret = network_recv(io_ctx, dst - ret, to_trunc, 0);
		if (ret < 0) {
			prm_perror(io_ctx->params, ret, "Unable to read line");
			return ret;
		}

		bytes_read += to_trunc;
	} while (!found && len);

	if (!found) {
		prm_perror(io_ctx->params, -EIO, "Unable to read line");
		return -EIO;
	} else
		return bytes_read;
#else
	for (i = 0; i < len - 1; i++) {
		ssize_t ret = network_read_data(io_ctx, dst + i, 1);

		if (ret < 0)
			return ret;

		if (dst[i] != '\n')
			found = true;
		else if (found)
			break;
	}

	if (!found || i == len - 1)
		return -EIO;

	return (ssize_t) i + 1;
#endif
}

static const struct iiod_client_ops network_iiod_client_ops = {
	.write = network_write_data,
	.read = network_read_data,
	.read_line = network_read_line,
};

#ifdef __linux__
/*
 * As of build 16299, Windows Subsystem for Linux presents a Linux API but
 * without support for MSG_TRUNC. Since WSL allows running native Linux
 * applications this is not something that can be detected at compile time. If
 * we want to support WSL we have to have a runtime workaround.
 */
static bool msg_trunc_supported(struct iiod_client_pdata *io_ctx)
{
	int ret;

	ret = network_recv(io_ctx, NULL, 0, MSG_TRUNC | MSG_DONTWAIT);

	return ret != -EFAULT && ret != -EINVAL;
}
#else
static bool msg_trunc_supported(struct iiod_client_pdata *io_ctx)
{
	return false;
}
#endif

static struct iio_context * network_create_context(const struct iio_context_params *params,
						   const char *host)
{
	struct addrinfo hints, *res;
	struct iio_context *ctx;
	struct iiod_client *iiod_client;
	struct iio_context_pdata *pdata;
	unsigned int i;
	int fd, ret;
	char *description, *end, *port = NULL;
	const char *ctx_attrs[] = { "ip,ip-addr", "uri" };
	const char *ctx_values[2];
	char uri[MAXHOSTNAMELEN + 3];
	char port_str[6];
	uint16_t port_num = IIOD_PORT;

#ifdef _WIN32
	WSADATA wsaData;

	ret = WSAStartup(MAKEWORD(2, 0), &wsaData);
	if (ret < 0) {
		prm_perror(params, ret, "WSAStartup failed");
		return iio_ptr(ret);
	}
#endif
	/* ipv4 addresses are simply ip:port, e.g. 192.168.1.67:80
	 * Because IPv6 addresses contain colons, and URLs use colons to separate
	 * the host from the port number, RFC2732 (Format for Literal IPv6
	 * Addresses in URL's) specifies that an IPv6 address used as the
	 * host-part of a URL (our in our case the URI) should be enclosed
	 * in square brackets, e.g.
	 * [2001:db8:4006:812::200e] or [2001:db8:4006:812::200e]:8080
	 * A compressed form allows one string of 0s to be replaced by ‘::'
	 * e.g.: [FF01:0:0:0:0:0:0:1A2] can be represented by [FF01::1A2]
	 *
	 * RFC1123 (Requirements for Internet Hosts) requires valid hostnames to
	 * only contain the ASCII letters 'a' through 'z' (in a case-insensitive
	 * manner), the digits '0' through '9', and the hyphen ('-').
	 *
	 * We need to distinguish between:
	 *   - ipv4       192.168.1.67                       Default Port
	 *   - ipv4:port  192.168.1.67:50000                 Custom Port
	 *   - ipv6       2001:db8:4006:812::200e            Default Port
	 *   - [ip6]:port [2001:db8:4006:812::200e]:50000    Custom Port
	 *
	 *   We shouldn't test for ipv6 all the time, but it makes it easier.
	 */
	if (host) {
		char *first_colon = strchr(host, ':');
		char *last_colon = strrchr(host, ':');

		if (!first_colon) {
			/* IPv4 default address, no port, fall through */
		} else if (first_colon == last_colon) {
			/* Single colon, IPv4 non default port */
			*first_colon = '\0';
			port = first_colon + 1;
		} else if (*(last_colon - 1) == ']') {
			/* IPv6 address with port number starting at (last_colon + 1) */
			host++;
			*(last_colon - 1) = '\0';
			port = last_colon + 1;
		} else {
			/* IPv6 address with default port number */
		}
	}
	if (port) {
		unsigned long int tmp;
		tmp = strtoul(port, &end, 0);
		if (port == end || tmp > 0xFFFF) {
			errno = ENOENT;
			return NULL;
		}

		port_num = (uint16_t)tmp;
	} else {
		port = port_str;
		iio_snprintf(port_str, sizeof(port_str), "%hu", port_num);
	}

	memset(&hints, 0, sizeof(hints));
	hints.ai_family = AF_UNSPEC;
	hints.ai_socktype = SOCK_STREAM;

	if (HAVE_DNS_SD && (!host || !host[0])) {
		char addr_str[DNS_SD_ADDRESS_STR_MAX];

		ret = dnssd_discover_host(params, addr_str,
					  sizeof(addr_str), &port_num);
		if (ret < 0) {
			char buf[1024];
			iio_strerror(-ret, buf, sizeof(buf));
			prm_dbg(params, "Unable to find host: %s\n", buf);
			return iio_ptr(ret);
		}
		if (!strlen(addr_str)) {
			prm_dbg(params, "No DNS Service Discovery hosts on network\n");
			return iio_ptr(-ENOENT);
		}

		ret = getaddrinfo(addr_str, port, &hints, &res);
	} else {
		ret = getaddrinfo(host, port, &hints, &res);
		/*
		 * It might be an avahi hostname which means that getaddrinfo() will only work if
		 * nss-mdns is installed on the host and /etc/nsswitch.conf is correctly configured
		 * which might be not the case for some minimalist distros. In this case,
		 * as a last resort, let's try to resolve the host with avahi...
		 */
		if (HAVE_DNS_SD && ret) {
			char addr_str[DNS_SD_ADDRESS_STR_MAX];

			prm_dbg(params, "'getaddrinfo()' failed: %s. Trying dnssd as a last resort...\n",
				gai_strerror(ret));

			ret = dnssd_resolve_host(params, host, addr_str, sizeof(addr_str));
			if (ret) {
				char buf[256];

				iio_strerror(-ret, buf, sizeof(buf));
				prm_dbg(params, "Unable to find host: %s\n", buf);
				return iio_ptr(ret);
			}

			ret = getaddrinfo(addr_str, port, &hints, &res);
		}
	}

	if (ret) {
		prm_err(params, "Unable to find host: %s\n", gai_strerror(ret));
		return iio_ptr(ret);
	}

	fd = create_socket(res, params->timeout_ms);
	if (fd < 0) {
		ret = fd;
		goto err_free_addrinfo;
	}

	pdata = zalloc(sizeof(*pdata));
	if (!pdata) {
		ret = -ENOMEM;
		goto err_close_socket;
	}

	description = network_get_description(res, params);
	ret = iio_err(description);
	if (ret)
		goto err_free_pdata;

	iiod_client = iiod_client_new(params, &pdata->io_ctx,
				      &network_iiod_client_ops);
	ret = iio_err(iiod_client);
	if (ret)
		goto err_free_description;

	pdata->iiod_client = iiod_client;
	pdata->addrinfo = res;
	pdata->io_ctx.fd = fd;
	pdata->io_ctx.params = params;
	pdata->io_ctx.timeout_ms = params->timeout_ms;
	pdata->io_ctx.ctx_pdata = pdata;

	pdata->msg_trunc_supported = msg_trunc_supported(&pdata->io_ctx);
	if (pdata->msg_trunc_supported)
		prm_dbg(params, "MSG_TRUNC is supported\n");
	else
<<<<<<< HEAD
		prm_dbg(params, "MSG_TRUNC is NOT supported\n");
=======
		IIO_DEBUG("MSG_TRUNC is NOT supported\n");

	IIO_DEBUG("Creating context...\n");
	ctx = iiod_client_create_context(pdata->iiod_client, &pdata->io_ctx);
	if (!ctx)
		goto err_destroy_iiod_client;

	/* Override the name and low-level functions of the XML context
	 * with those corresponding to the network context */
	ctx->name = "network";
	ctx->ops = &network_ops;
	ctx->pdata = pdata;

	uri_len = strlen(description);
	if (host && host[0])
		uri_len = strnlen(host, FQDN_LEN);
	uri_len += sizeof ("ip:");

	uri = malloc(uri_len);
	if (!uri) {
		ret = -ENOMEM;
		goto err_network_shutdown;
	}

	ret = iio_context_add_attr(ctx, "ip,ip-addr", description);
	if (ret < 0)
		goto err_free_uri;
>>>>>>> b1099c96

	if (host && host[0])
		iio_snprintf(uri, sizeof(uri), "ip:%s", host);
	else
		iio_snprintf(uri, sizeof(uri), "ip:%s\n", description);

	ctx_values[0] = description;
	ctx_values[1] = uri;

	prm_dbg(params, "Creating context...\n");
	ctx = iiod_client_create_context(pdata->iiod_client,
					 &iio_ip_backend, description,
					 ctx_attrs, ctx_values,
					 ARRAY_SIZE(ctx_values));
	ret = iio_err(ctx);
	if (ret)
		goto err_destroy_iiod_client;

	iio_context_set_pdata(ctx, pdata);

	/* pdata->io_ctx.params points to the 'params' function argument,
	 * switch it to our local one now */
	params = iio_context_get_params(ctx);
	pdata->io_ctx.params = params;

	for (i = 0; i < iio_context_get_devices_count(ctx); i++) {
		struct iio_device *dev = iio_context_get_device(ctx, i);
		struct iio_device_pdata *ppdata;

		ppdata = zalloc(sizeof(*ppdata));
		if (!ppdata) {
			ret = -ENOMEM;
			goto err_network_shutdown;
		}

		iio_device_set_pdata(dev, ppdata);

		ppdata->io_ctx.fd = -1;
		ppdata->io_ctx.timeout_ms = params->timeout_ms;
		ppdata->io_ctx.params = params;
		ppdata->io_ctx.ctx_pdata = pdata;

		ppdata->iiod_client = iiod_client_new(params, &ppdata->io_ctx,
						      &network_iiod_client_ops);
		ret = iio_err(ppdata->iiod_client);
		if (ret)
			goto err_network_shutdown;
	}

	iiod_client_set_timeout(pdata->iiod_client,
			calculate_remote_timeout(params->timeout_ms));
	return ctx;

err_network_shutdown:
	free(description);
	iio_context_destroy(ctx);
	return iio_ptr(ret);

err_destroy_iiod_client:
	iiod_client_destroy(iiod_client);
err_free_description:
	free(description);
err_free_pdata:
	free(pdata);
err_close_socket:
	close(fd);
err_free_addrinfo:
	freeaddrinfo(res);
	return iio_ptr(ret);
}<|MERGE_RESOLUTION|>--- conflicted
+++ resolved
@@ -640,7 +640,7 @@
 	char *description, *end, *port = NULL;
 	const char *ctx_attrs[] = { "ip,ip-addr", "uri" };
 	const char *ctx_values[2];
-	char uri[MAXHOSTNAMELEN + 3];
+	char uri[FQDN_LEN + 3];
 	char port_str[6];
 	uint16_t port_num = IIOD_PORT;
 
@@ -795,37 +795,7 @@
 	if (pdata->msg_trunc_supported)
 		prm_dbg(params, "MSG_TRUNC is supported\n");
 	else
-<<<<<<< HEAD
 		prm_dbg(params, "MSG_TRUNC is NOT supported\n");
-=======
-		IIO_DEBUG("MSG_TRUNC is NOT supported\n");
-
-	IIO_DEBUG("Creating context...\n");
-	ctx = iiod_client_create_context(pdata->iiod_client, &pdata->io_ctx);
-	if (!ctx)
-		goto err_destroy_iiod_client;
-
-	/* Override the name and low-level functions of the XML context
-	 * with those corresponding to the network context */
-	ctx->name = "network";
-	ctx->ops = &network_ops;
-	ctx->pdata = pdata;
-
-	uri_len = strlen(description);
-	if (host && host[0])
-		uri_len = strnlen(host, FQDN_LEN);
-	uri_len += sizeof ("ip:");
-
-	uri = malloc(uri_len);
-	if (!uri) {
-		ret = -ENOMEM;
-		goto err_network_shutdown;
-	}
-
-	ret = iio_context_add_attr(ctx, "ip,ip-addr", description);
-	if (ret < 0)
-		goto err_free_uri;
->>>>>>> b1099c96
 
 	if (host && host[0])
 		iio_snprintf(uri, sizeof(uri), "ip:%s", host);
